# Configuration file for the Sphinx documentation builder.
#
# This file only contains a selection of the most common options. For a full
# list see the documentation:
# http://www.sphinx-doc.org/en/master/config

# -- Path setup --------------------------------------------------------------

# If extensions (or modules to document with autodoc) are in another directory,
# add these directories to sys.path here. If the directory is relative to the
# documentation root, use os.path.abspath to make it absolute, like shown here.
#
import os
import sys

sys.path.insert(0, os.path.abspath("../"))

# -- Project information -----------------------------------------------------

project = "mirdata"
copyright = "2019-2020, mirdata development team."
author = "The mirdata development team"


import importlib

mirdata_version = importlib.import_module("mirdata.version")

# The short X.Y version.
version = mirdata_version.short_version
# The full version, including alpha/beta/rc tags.
release = mirdata_version.version
# Show only copyright
show_authors = False


# -- Mock dependencies -------------------------------------------------------
autodoc_mock_imports = [
    "librosa",
    "numpy",
    "jams",
    "pretty_midi",
    "DALI",
    "music21",
<<<<<<< HEAD
    "yaml",
=======
    "scipy",
>>>>>>> 79d3954e
]


# # -- General configuration ---------------------------------------------------

# # Add any Sphinx extension module names here, as strings. They can be
# # extensions coming with Sphinx (named 'sphinx.ext.*') or your custom
# # ones.
extensions = [
    "sphinx.ext.autodoc",
    "sphinx.ext.coverage",
    "sphinx.ext.napoleon",
    "sphinx.ext.viewcode",
    "sphinx.ext.intersphinx",
    "sphinx_togglebutton",
    "sphinx.ext.extlinks",
]

# To shorten links of licenses and add to table
extlinks = {
    "acousticbrainz": ("https://zenodo.org/record/2554044#.X_ivJ-n7RUI%s", "Custom"),
    "cante": ("https://zenodo.org/record/1324183#.X_nq7-n7RUI%s", "Custom"),
    "ikala": ("http://mac.citi.sinica.edu.tw/ikala/%s", "Custom"),
    "rwc": ("https://staff.aist.go.jp/m.goto/RWC-MDB/%s", "Custom"),
    "tonas": ("https://www.upf.edu/web/mtg/tonas/%s", "Custom"),
}


intersphinx_mapping = {
    "np": ("https://numpy.org/doc/stable/", None),
    "jams": ("https://jams.readthedocs.io/en/stable/", None),
    "mir_eval": ("https://craffel.github.io/mir_eval/", None),
    "pretty_midi": ("https://craffel.github.io/pretty-midi/", None),
}

# Napoleon settings
# https://github.com/sphinx-contrib/napoleon/issues/2
napoleon_custom_sections = [
    ("Cached Properties", "Other Parameters")
]  # todo - when above issue is closed, update to say "cached properties"
napoleon_google_docstring = True
napoleon_numpy_docstring = False
napoleon_include_init_with_doc = True
napoleon_include_private_with_doc = False
napoleon_include_special_with_doc = True
napoleon_use_admonition_for_examples = True
napoleon_use_admonition_for_notes = False
napoleon_use_admonition_for_references = False
napoleon_use_ivar = True
napoleon_use_param = False
napoleon_use_rtype = False
napoleon_type_aliases = None
napoleon_attr_annotations = True


# Add any paths that contain templates here, relative to this directory.
templates_path = ["_templates"]

# The suffix of source filenames.
source_suffix = ".rst"

# The master toctree document.
master_doc = "index"

# List of patterns, relative to source directory, that match files and
# directories to ignore when looking for source files.
# This pattern also affects html_static_path and html_extra_path.
exclude_patterns = [
    "_build",
    "Thumbs.db",
    ".DS_Store",
    "source/example.rst",
]


# -- Options for HTML output -------------------------------------------------

# The theme to use for HTML and HTML Help pages.  See the documentation for
# a list of builtin themes.
#
html_theme = "sphinx_rtd_theme"

# Add any paths that contain custom static files (such as style sheets) here,
# relative to this directory. They are copied after the builtin static files,
# so a file named "default.css" will overwrite the builtin "default.css".
html_static_path = ["_static"]
html_css_files = [
    "css/custom.css",
]

html_logo = "img/mirdata.png"<|MERGE_RESOLUTION|>--- conflicted
+++ resolved
@@ -42,11 +42,8 @@
     "pretty_midi",
     "DALI",
     "music21",
-<<<<<<< HEAD
     "yaml",
-=======
     "scipy",
->>>>>>> 79d3954e
 ]
 
 
