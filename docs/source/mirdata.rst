.. _api:


Initializing
------------

.. autofunction:: mirdata.initialize

.. autofunction:: mirdata.list_datasets

.. _Datasets API:

Dataset Loaders
---------------

acousticbrainz_genre
^^^^^^^^^^^^^^^^^^^^

.. automodule:: mirdata.datasets.acousticbrainz_genre
   :members:
   :inherited-members:


beatles
^^^^^^^

.. automodule:: mirdata.datasets.beatles
   :members:
   :inherited-members:


beatport_key
^^^^^^^^^^^^

.. automodule:: mirdata.datasets.beatport_key
   :members:
   :inherited-members:

billboard
^^^^^^^^^

.. automodule:: mirdata.datasets.billboard
   :members:
   :inherited-members:


cante100
^^^^^^^^

.. automodule:: mirdata.datasets.cante100
   :members:
   :inherited-members:


compmusic_jingju_acappella
^^^^^^^^^^^^^^^^^^^^^^^^^^

.. automodule:: mirdata.datasets.compmusic_jingju_acappella
   :members:
   :inherited-members:


compmusic_otmm_makam
^^^^^^^^^^^^^^^^^^^^

.. automodule:: mirdata.datasets.compmusic_otmm_makam
   :members:
   :inherited-members:


dagstuhl_choirset
^^^^^^^^^^^^^^^^^

.. automodule:: mirdata.datasets.dagstuhl_choirset
   :members:
   :inherited-members:

dali
^^^^

.. automodule:: mirdata.datasets.dali
   :members:
   :inherited-members:


<<<<<<< HEAD
da_tacos
^^^^^^^^

.. automodule:: mirdata.datasets.da_tacos
=======
freesound_one_shot_percussive_sounds
^^^^^^^^^^^^^^^^^^^^^^^^^^^^^^^^^^^^

.. automodule:: mirdata.datasets.freesound_one_shot_percussive_sounds
>>>>>>> b782d525
   :members:
   :inherited-members:


giantsteps_key
^^^^^^^^^^^^^^

.. automodule:: mirdata.datasets.giantsteps_key
   :members:
   :inherited-members:


giantsteps_tempo
^^^^^^^^^^^^^^^^

.. automodule:: mirdata.datasets.giantsteps_tempo
   :members:
   :inherited-members:


good_sounds
^^^^^^^^^^^^^^^^

.. automodule:: mirdata.datasets.good_sounds
   :members:
   :inherited-members:


groove_midi
^^^^^^^^^^^

.. automodule:: mirdata.datasets.groove_midi
   :members:
   :inherited-members:


gtzan_genre
^^^^^^^^^^^

.. automodule:: mirdata.datasets.gtzan_genre
   :members:
   :inherited-members:


guitarset
^^^^^^^^^

.. automodule:: mirdata.datasets.guitarset
   :members:
   :inherited-members:


haydn_op20
^^^^^^^^^^

.. automodule:: mirdata.datasets.haydn_op20
   :members:
   :inherited-members:


ikala
^^^^^

.. automodule:: mirdata.datasets.ikala
   :members:
   :inherited-members:


irmas
^^^^^

.. automodule:: mirdata.datasets.irmas
   :members:
   :inherited-members:


maestro
^^^^^^^

.. automodule:: mirdata.datasets.maestro
   :members:
   :inherited-members:


medley_solos_db
^^^^^^^^^^^^^^^

.. automodule:: mirdata.datasets.medley_solos_db
   :members:
   :inherited-members:


medleydb\_melody
^^^^^^^^^^^^^^^^

.. automodule:: mirdata.datasets.medleydb_melody
   :members:
   :inherited-members:


medleydb\_pitch
^^^^^^^^^^^^^^^

.. automodule:: mirdata.datasets.medleydb_pitch
   :members:
   :inherited-members:


mridangam_stroke
^^^^^^^^^^^^^^^^

.. automodule:: mirdata.datasets.mridangam_stroke
   :members:
   :inherited-members:


orchset
^^^^^^^

.. automodule:: mirdata.datasets.orchset
   :members:
   :inherited-members:


phenicx_anechoic
^^^^^^^^^^^^^^^^

.. automodule:: mirdata.datasets.phenicx_anechoic
   :members:
   :inherited-members:


queen
^^^^^^^

.. automodule:: mirdata.datasets.queen
   :members:
   

rwc_classical
^^^^^^^^^^^^^

.. automodule:: mirdata.datasets.rwc_classical
   :members:
   :inherited-members:


rwc_jazz
^^^^^^^^

.. automodule:: mirdata.datasets.rwc_jazz
   :members:
   :inherited-members:


rwc_popular
^^^^^^^^^^^

.. automodule:: mirdata.datasets.rwc_popular
   :members:
   :inherited-members:


salami
^^^^^^

.. automodule:: mirdata.datasets.salami
   :members:
   :inherited-members:


saraga_carnatic
^^^^^^^^^^^^^^^

.. automodule:: mirdata.datasets.saraga_carnatic
   :members:
   :inherited-members:


saraga_hindustani
^^^^^^^^^^^^^^^^^

.. automodule:: mirdata.datasets.saraga_hindustani
   :members:
   :inherited-members:


tinysol
^^^^^^^

.. automodule:: mirdata.datasets.tinysol
   :members:
   :inherited-members:


tonality_classicaldb
^^^^^^^^^^^^^^^^^^^^

.. automodule:: mirdata.datasets.tonality_classicaldb
   :members:
   :inherited-members:


tonas
^^^^^

.. automodule:: mirdata.datasets.tonas
   :members:
   :inherited-members:


Core
----

.. automodule:: mirdata.core
   :members:

.. _annotations:

Annotations
-----------

.. automodule:: mirdata.annotations
   :members:


Advanced
--------

mirdata.validate
^^^^^^^^^^^^^^^^

.. automodule:: mirdata.validate
   :members:


mirdata.download_utils
^^^^^^^^^^^^^^^^^^^^^^

.. automodule:: mirdata.download_utils
   :members:


mirdata.jams_utils
^^^^^^^^^^^^^^^^^^

.. automodule:: mirdata.jams_utils
   :members:

<|MERGE_RESOLUTION|>--- conflicted
+++ resolved
@@ -83,17 +83,18 @@
    :inherited-members:
 
 
-<<<<<<< HEAD
+
 da_tacos
 ^^^^^^^^
 
 .. automodule:: mirdata.datasets.da_tacos
-=======
+
+
+
 freesound_one_shot_percussive_sounds
 ^^^^^^^^^^^^^^^^^^^^^^^^^^^^^^^^^^^^
 
 .. automodule:: mirdata.datasets.freesound_one_shot_percussive_sounds
->>>>>>> b782d525
    :members:
    :inherited-members:
 
